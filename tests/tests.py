--- conflicted
+++ resolved
@@ -39,7 +39,6 @@
     cfg = WorkloadConfig(qps, duration, context_length, 16, offset = 0)
     return (cfg, Usecase.DUMMY)
 
-<<<<<<< HEAD
 def CreateMultiTurnExperiment(num_requests, context_length, gap_between_requests = 8):
     """
     Create some requests for multi-turn conversation
@@ -50,8 +49,6 @@
     cfg = WorkloadConfig(qps, duration, context_length, 16, offset = 0)
     return (cfg, Usecase.MULTI)
 
-=======
->>>>>>> d42a8ed3
 def ModelConfig(model: str, BootstrapConfig) -> None:
     """
     Set configuration for bootstrap for different models
@@ -62,10 +59,6 @@
         case "THUDM/glm-4-9b-chat":
             BootstrapConfig.vllm_config.tensor_parallel_size = 2
             BootstrapConfig.vllm_config.gpu_memory_utilization = 0.8
-<<<<<<< HEAD
-=======
-            BootstrapConfig.envs = {}
->>>>>>> d42a8ed3
             BootstrapConfig.vllm_optional_config["trust_remote_code"] = ""
         case "meta-llama/Llama-3.1-8B-Instruct":
             BootstrapConfig.vllm_optional_config["enable_chunked_prefill"] = False
@@ -75,7 +68,6 @@
 
 
 ##### Test cases #####
-<<<<<<< HEAD
 def simple_test(model = "mistralai/Mistral-7B-Instruct-v0.2") -> pd.DataFrame:
     config = CreateSingleLocalBootstrapConfig(8002, 0, model, "configs/lmcache_local_cpu.yaml")
     ModelConfig(model, config)
@@ -105,23 +97,14 @@
     # Start two servers with lmcache
     config1 = CreateSingleLocalBootstrapConfig(8000, 0, model, "configs/lmcache_local_cpu.yaml")
     config2 = CreateSingleLocalBootstrapConfig(8001, 1, model, "configs/lmcache_local_cpu.yaml")
-=======
-def test_lmcache_local_gpu(model = "mistralai/Mistral-7B-Instruct-v0.2") -> pd.DataFrame:
-    # Start two servers: with lmcache and without lmcache
-    config1 = CreateSingleLocalBootstrapConfig(8000, 0, model, "configs/lmcache_local_gpu.yaml")
-    config2 = CreateSingleLocalBootstrapConfig(8001, 1, model, None)
->>>>>>> d42a8ed3
-
-    # Set vllm configuration for different models
-    ModelConfig(model, config1)
-    ModelConfig(model, config2)
-<<<<<<< HEAD
+
+    # Set vllm configuration for different models
+    ModelConfig(model, config1)
+    ModelConfig(model, config2)
 
     # Select different VLLM's internal prefix caching size
     config1.vllm_config.gpu_memory_utilization = 0.5
     config2.vllm_config.gpu_memory_utilization = 0.8
-=======
->>>>>>> d42a8ed3
 
     # Experiments: 8K, 16K, 24K shared context, each experiments has 5 queries
     lengths = [8192, 16384, 24576]
@@ -135,7 +118,6 @@
     final_result = run_test_case(test_case)
     return final_result
 
-<<<<<<< HEAD
 def test_chunk_prefill(model = "mistralai/Mistral-7B-Instruct-v0.2") -> pd.DataFrame:
     # Start two servers with lmcache
     config1 = CreateSingleLocalBootstrapConfig(8000, 0, model, "configs/lmcache_local_cpu.yaml")
@@ -184,16 +166,6 @@
     # Set vllm configuration for different models
     ModelConfig(model, config1)
     ModelConfig(model, config2)
-=======
-def test_lmcache_local_cpu(model = "mistralai/Mistral-7B-Instruct-v0.2") -> pd.DataFrame:
-    # Start two servers: with lmcache and without lmcache
-    config1 = CreateSingleLocalBootstrapConfig(8000, 0, model, "configs/lmcache_local_cpu.yaml")
-    config2 = CreateSingleLocalBootstrapConfig(8001, 1, model, None)
->>>>>>> d42a8ed3
-
-    # Set vllm configuration for different models
-    ModelConfig(model, config1)
-    ModelConfig(model, config2)
 
     # Experiments: 8K, 16K, 24K shared context, each experiments has 10 queries
     lengths = [8192, 16384, 24576]
@@ -388,39 +360,6 @@
     final_result = run_test_case(test_case)
     return final_result
 
-<<<<<<< HEAD
-=======
-# def test_lmcache_chatglm() -> pd.DataFrame:
-#     # Start two servers: with lmcache and without lmcache
-#     config1 = CreateSingleLocalBootstrapConfig(8000, 0, "THUDM/glm-4-9b-chat", "configs/lmcache_remote_cachegen.yaml")
-#     config2 = CreateSingleLocalBootstrapConfig(8001, 1, "THUDM/glm-4-9b-chat", None)
-
-#     config1.vllm_config.tensor_parallel_size = 2
-#     config1.vllm_config.gpu_memory_utilization = 0.8
-#     config1.envs = {}
-#     config1.vllm_optional_config["trust_remote_code"] = ""
-
-#     config2.vllm_config.tensor_parallel_size = 2
-#     config2.vllm_config.gpu_memory_utilization = 0.8
-#     config2.envs = {}
-#     config2.vllm_optional_config["trust_remote_code"] = ""
-
-#     # Experiments: 8K, 16K, 24K shared context, each experiments has 5 queries
-#     lengths = [8192, 16384, 24576]
-#     experiments = [CreateDummyExperiment(10, length) for length in lengths]
-
-#     test_case1 = TestCase(
-#             experiments = experiments,
-#             engines = [config1])
-
-#     test_case2 = TestCase(
-#             experiments = experiments,
-#             engines = [config2])
-
-#     # Run test case
-#     return run_test_cases([test_case1, test_case2])
-
->>>>>>> d42a8ed3
 def test_lmcache_redis_sentinel(model = "mistralai/Mistral-7B-Instruct-v0.2") -> pd.DataFrame:
     config1 = CreateSingleLocalBootstrapConfig(8000, 1, model, "configs/lmcache_redis_sentinel_cachegen.yaml")
 
